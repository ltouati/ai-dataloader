--- conflicted
+++ resolved
@@ -37,13 +37,7 @@
 
 In order to collate your data into torch tensor that can run on the GPU, you must activate the torch feature.
 
-<<<<<<< HEAD
 This feature relies on the tch crate for bindings to the C++ `libTorch` API. The `libtorch` library is required can be downloaded either automatically or manually. The following provides a reference on how to set up your environment to use these bindings, please refer to the [tch](https://github.com/LaurentMazare/tch-rs) for detailed information or support.
-=======
-But if your tensor library can be created from a [`ndarray`](https://docs.rs/ndarray/latest/ndarray/), it could be easily integrated.
-
-I've planned to integrate different tensor libraries using [features](https://doc.rust-lang.org/cargo/reference/features.html), feel free to add an issue if you want to submit one.
->>>>>>> b0cc9d0a
 
 We advise doing the manual installation, as [doctest don't pass with the automatic one](https://github.com/LaurentMazare/tch-rs).
 ### Next Features
