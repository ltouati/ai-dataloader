/// Implementation for when the vec of batch conatins a vec
use super::super::Collate;
use super::DefaultCollate;

<<<<<<< HEAD
macro_rules! impl_vec_vec {
    ($($t:ty)*) => {
        $(
            /// Implementation for vector of vector
            // TODO: ret
            // # FIXME : the current implmentation make a lot of copy
            // I tried with Itertools::izip! without success
            impl Collate<Vec<$t>> for DefaultCollate {
                type Output = Vec<<DefaultCollate as Collate<$t>>::Output>;
                fn collate(batch: Vec<Vec<$t>>) -> Self::Output {
                    let elem_size = batch
                        .get(0)
                        .expect("Batch should contain at least one element")
                        .len();
                    if !batch.iter().all(|vec| vec.len() == elem_size) {
                        panic!("Each Vec in the batch should have equal size");
                    }
                    let mut res = Vec::with_capacity(batch.len());

                    for i in 0..batch[0].len() {
                        let vec: Vec<_> = batch.iter().map(|sample| sample[i]).collect();
                        res.push(DefaultCollate::collate(vec));
                    }
                    res
                }
            }
        )*
    };
}
impl_vec_vec!(usize u8 u16 u32 u64 u128
isize i8 i16 i32 i64 i128
f32 f64
bool char
);
=======
impl<T> Collate<Vec<T>> for DefaultCollate
where
    DefaultCollate: Collate<T>,
    T: Clone,
{
    type Output = Vec<<DefaultCollate as Collate<T>>::Output>;
    fn collate(batch: Vec<Vec<T>>) -> Self::Output {
        let elem_size = batch
            .get(0)
            .expect("Batch should contain at least one element")
            .len();
        if !batch.iter().all(|vec| vec.len() == elem_size) {
            panic!("Each Vec in the batch should have equal size");
        }

        let mut res = Vec::with_capacity(batch.len());

        for i in 0..batch[0].len() {
            let vec: Vec<_> = batch.iter().map(|sample| sample[i].clone()).collect();
            res.push(DefaultCollate::collate(vec));
        }
        res
    }
}
>>>>>>> b3db353f

#[cfg(test)]
mod tests {
    use super::*;
    use ndarray::array;

    #[test]
    fn vec_of_vec() {
        assert_eq!(DefaultCollate::collate(vec![vec![1]]), vec![array![1]]);
        assert_eq!(
            DefaultCollate::collate(vec![vec![1, 2], vec![3, 4]]),
            vec![array![1, 3], array![2, 4]]
        );
        // different type
        assert_eq!(
            DefaultCollate::collate(vec![vec![true, false], vec![true, false]]),
            vec![array![true, true], array![false, false]]
        );

        assert_eq!(
            DefaultCollate::collate(vec![vec![1, 2, 3], vec![4, 5, 6]]),
            vec![array![1, 4], array![2, 5], array![3, 6]]
        );
        // batch_size 3
        assert_eq!(
            DefaultCollate::collate(vec![vec![1, 2], vec![3, 4], vec![5, 6]]),
            vec![array![1, 3, 5], array![2, 4, 6]]
        );
        // batch_size 10
        assert_eq!(
            DefaultCollate::collate(vec![
                vec![1, 2],
                vec![3, 4],
                vec![5, 6],
                vec![7, 8],
                vec![9, 10],
                vec![11, 12],
                vec![13, 14],
                vec![15, 16],
                vec![17, 18],
                vec![19, 20]
            ]),
            vec![
                array![1, 3, 5, 7, 9, 11, 13, 15, 17, 19],
                array![2, 4, 6, 8, 10, 12, 14, 16, 18, 20]
            ]
        );
    }

    // #[test]
    // fn specialized() {
    //     assert_eq!(
    //         DefaultCollate::collate(vec![
    //             vec![String::from("a"), String::from("b")],
    //             vec![String::from("c"), String::from("d")]
    //         ]),
    //         vec![
    //             (String::from('a'), String::from('c')),
    //             (String::from('b'), String::from('d')),
    //         ]
    //     );
    // }
}<|MERGE_RESOLUTION|>--- conflicted
+++ resolved
@@ -2,42 +2,6 @@
 use super::super::Collate;
 use super::DefaultCollate;
 
-<<<<<<< HEAD
-macro_rules! impl_vec_vec {
-    ($($t:ty)*) => {
-        $(
-            /// Implementation for vector of vector
-            // TODO: ret
-            // # FIXME : the current implmentation make a lot of copy
-            // I tried with Itertools::izip! without success
-            impl Collate<Vec<$t>> for DefaultCollate {
-                type Output = Vec<<DefaultCollate as Collate<$t>>::Output>;
-                fn collate(batch: Vec<Vec<$t>>) -> Self::Output {
-                    let elem_size = batch
-                        .get(0)
-                        .expect("Batch should contain at least one element")
-                        .len();
-                    if !batch.iter().all(|vec| vec.len() == elem_size) {
-                        panic!("Each Vec in the batch should have equal size");
-                    }
-                    let mut res = Vec::with_capacity(batch.len());
-
-                    for i in 0..batch[0].len() {
-                        let vec: Vec<_> = batch.iter().map(|sample| sample[i]).collect();
-                        res.push(DefaultCollate::collate(vec));
-                    }
-                    res
-                }
-            }
-        )*
-    };
-}
-impl_vec_vec!(usize u8 u16 u32 u64 u128
-isize i8 i16 i32 i64 i128
-f32 f64
-bool char
-);
-=======
 impl<T> Collate<Vec<T>> for DefaultCollate
 where
     DefaultCollate: Collate<T>,
@@ -62,7 +26,6 @@
         res
     }
 }
->>>>>>> b3db353f
 
 #[cfg(test)]
 mod tests {
